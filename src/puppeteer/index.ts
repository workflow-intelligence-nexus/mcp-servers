#!/usr/bin/env node

import { Server } from "@modelcontextprotocol/sdk/server/index.js";
import { StdioServerTransport } from "@modelcontextprotocol/sdk/server/stdio.js";
import {
  CallToolRequestSchema,
  ListResourcesRequestSchema,
  ListToolsRequestSchema,
  ReadResourceRequestSchema,
  CallToolResult,
  TextContent,
  ImageContent,
  Tool,
} from "@modelcontextprotocol/sdk/types.js";
import puppeteer, { Browser, Page } from "puppeteer";

// Define the tools once to avoid repetition
const TOOLS: Tool[] = [
  {
    name: "puppeteer_navigate",
    description: "Navigate to a URL",
    inputSchema: {
      type: "object",
      properties: {
        url: { type: "string" },
      },
      required: ["url"],
    },
  },
  {
    name: "puppeteer_screenshot",
    description: "Take a screenshot of the current page or a specific element",
    inputSchema: {
      type: "object",
      properties: {
        name: { type: "string", description: "Name for the screenshot" },
        selector: { type: "string", description: "CSS selector for element to screenshot" },
        width: { type: "number", description: "Width in pixels (default: 800)" },
        height: { type: "number", description: "Height in pixels (default: 600)" },
      },
      required: ["name"],
    },
  },
  {
    name: "puppeteer_click",
    description: "Click an element on the page",
    inputSchema: {
      type: "object",
      properties: {
        selector: { type: "string", description: "CSS selector for element to click" },
      },
      required: ["selector"],
    },
  },
  {
    name: "puppeteer_fill",
    description: "Fill out an input field",
    inputSchema: {
      type: "object",
      properties: {
        selector: { type: "string", description: "CSS selector for input field" },
        value: { type: "string", description: "Value to fill" },
      },
      required: ["selector", "value"],
    },
  },
  {
    name: "puppeteer_select",
    description: "Select an element on the page with Select tag",
    inputSchema: {
      type: "object",
      properties: {
        selector: { type: "string", description: "CSS selector for element to select" },
        value: { type: "string", description: "Value to select" },
      },
      required: ["selector", "value"],
    },
  },
  {
    name: "puppeteer_hover",
    description: "Hover an element on the page",
    inputSchema: {
      type: "object",
      properties: {
        selector: { type: "string", description: "CSS selector for element to hover" },
      },
      required: ["selector"],
    },
  },
  {
    name: "puppeteer_evaluate",
    description: "Execute JavaScript in the browser console",
    inputSchema: {
      type: "object",
      properties: {
        script: { type: "string", description: "JavaScript code to execute" },
      },
      required: ["script"],
    },
  },
];

// Global state
let browser: Browser | undefined;
let page: Page | undefined;
const consoleLogs: string[] = [];
const screenshots = new Map<string, string>();

async function ensureBrowser() {
  if (!browser) {
    browser = await puppeteer.launch({ headless: false });
    const pages = await browser.pages();
    page = pages[0];

    page.on("console", (msg) => {
      const logEntry = `[${msg.type()}] ${msg.text()}`;
      consoleLogs.push(logEntry);
      server.notification({
        method: "notifications/resources/updated",
        params: { uri: "console://logs" },
      });
    });
  }
  return page!;
}

<<<<<<< HEAD
declare global {
  interface Window {
    mcpHelper: {
      logs: string[],
      originalConsole: Partial<typeof console>,
    }
  }
}

async function handleToolCall(name: string, args: any): Promise<{ toolResult: CallToolResult }> {
=======
async function handleToolCall(name: string, args: any): Promise<CallToolResult> {
>>>>>>> 6b40d33c
  const page = await ensureBrowser();

  switch (name) {
    case "puppeteer_navigate":
      await page.goto(args.url);
      return {
        content: [{
          type: "text",
          text: `Navigated to ${args.url}`,
        }],
        isError: false,
      };

    case "puppeteer_screenshot": {
      const width = args.width ?? 800;
      const height = args.height ?? 600;
      await page.setViewport({ width, height });

      const screenshot = await (args.selector ?
        (await page.$(args.selector))?.screenshot({ encoding: "base64" }) :
        page.screenshot({ encoding: "base64", fullPage: false }));

      if (!screenshot) {
        return {
          content: [{
            type: "text",
            text: args.selector ? `Element not found: ${args.selector}` : "Screenshot failed",
          }],
          isError: true,
        };
      }

      screenshots.set(args.name, screenshot as string);
      server.notification({
        method: "notifications/resources/list_changed",
      });

      return {
        content: [
          {
            type: "text",
            text: `Screenshot '${args.name}' taken at ${width}x${height}`,
          } as TextContent,
          {
            type: "image",
            data: screenshot,
            mimeType: "image/png",
          } as ImageContent,
        ],
        isError: false,
      };
    }

    case "puppeteer_click":
      try {
        await page.click(args.selector);
        return {
          content: [{
            type: "text",
            text: `Clicked: ${args.selector}`,
          }],
          isError: false,
        };
      } catch (error) {
        return {
          content: [{
            type: "text",
            text: `Failed to click ${args.selector}: ${(error as Error).message}`,
          }],
          isError: true,
        };
      }

    case "puppeteer_fill":
      try {
        await page.waitForSelector(args.selector);
        await page.type(args.selector, args.value);
        return {
          content: [{
            type: "text",
            text: `Filled ${args.selector} with: ${args.value}`,
          }],
          isError: false,
        };
      } catch (error) {
        return {
          content: [{
            type: "text",
            text: `Failed to fill ${args.selector}: ${(error as Error).message}`,
          }],
          isError: true,
        };
      }

    case "puppeteer_select":
      try {
        await page.waitForSelector(args.selector);
        await page.select(args.selector, args.value);
        return {
          content: [{
            type: "text",
            text: `Selected ${args.selector} with: ${args.value}`,
          }],
          isError: false,
        };
      } catch (error) {
        return {
          content: [{
            type: "text",
            text: `Failed to select ${args.selector}: ${(error as Error).message}`,
          }],
          isError: true,
        };
      }

    case "puppeteer_hover":
      try {
        await page.waitForSelector(args.selector);
        await page.hover(args.selector);
        return {
          content: [{
            type: "text",
            text: `Hovered ${args.selector}`,
          }],
          isError: false,
        };
      } catch (error) {
        return {
          content: [{
            type: "text",
            text: `Failed to hover ${args.selector}: ${(error as Error).message}`,
          }],
          isError: true,
        };
      }

    case "puppeteer_evaluate":
      try {
        await page.evaluate(() => {
          window.mcpHelper = {
            logs: [],
            originalConsole: { ...console },
          };

          ['log', 'info', 'warn', 'error'].forEach(method => {
            (console as any)[method] = (...args: any[]) => {
              window.mcpHelper.logs.push(`[${method}] ${args.join(' ')}`);
              (window.mcpHelper.originalConsole as any)[method](...args);
            };
          } );
        } );

        const result = await page.evaluate( args.script );

        const logs = await page.evaluate(() => {
          Object.assign(console, window.mcpHelper.originalConsole);
          const logs = window.mcpHelper.logs;
          delete ( window as any).mcpHelper;
          return logs;
        });

        return {
<<<<<<< HEAD
          toolResult: {
            content: [
              {
                type: "text",
                text: `Execution result:\n${JSON.stringify(result, null, 2)}\n\nConsole output:\n${logs.join('\n')}`,
              },
            ],
            isError: false,
          },
=======
          content: [
            {
              type: "text",
              text: `Execution result:\n${JSON.stringify(result.result, null, 2)}\n\nConsole output:\n${result.logs.join('\n')}`,
            },
          ],
          isError: false,
>>>>>>> 6b40d33c
        };
      } catch (error) {
        return {
          content: [{
            type: "text",
            text: `Script execution failed: ${(error as Error).message}`,
          }],
          isError: true,
        };
      }

    default:
      return {
        content: [{
          type: "text",
          text: `Unknown tool: ${name}`,
        }],
        isError: true,
      };
  }
}

const server = new Server(
  {
    name: "example-servers/puppeteer",
    version: "0.1.0",
  },
  {
    capabilities: {
      resources: {},
      tools: {},
    },
  },
);


// Setup request handlers
server.setRequestHandler(ListResourcesRequestSchema, async () => ({
  resources: [
    {
      uri: "console://logs",
      mimeType: "text/plain",
      name: "Browser console logs",
    },
    ...Array.from(screenshots.keys()).map(name => ({
      uri: `screenshot://${name}`,
      mimeType: "image/png",
      name: `Screenshot: ${name}`,
    })),
  ],
}));

server.setRequestHandler(ReadResourceRequestSchema, async (request) => {
  const uri = request.params.uri.toString();

  if (uri === "console://logs") {
    return {
      contents: [{
        uri,
        mimeType: "text/plain",
        text: consoleLogs.join("\n"),
      }],
    };
  }

  if (uri.startsWith("screenshot://")) {
    const name = uri.split("://")[1];
    const screenshot = screenshots.get(name);
    if (screenshot) {
      return {
        contents: [{
          uri,
          mimeType: "image/png",
          blob: screenshot,
        }],
      };
    }
  }

  throw new Error(`Resource not found: ${uri}`);
});

server.setRequestHandler(ListToolsRequestSchema, async () => ({
  tools: TOOLS,
}));

server.setRequestHandler(CallToolRequestSchema, async (request) =>
  handleToolCall(request.params.name, request.params.arguments ?? {})
);

async function runServer() {
  const transport = new StdioServerTransport();
  await server.connect(transport);
}

runServer().catch(console.error);<|MERGE_RESOLUTION|>--- conflicted
+++ resolved
@@ -124,7 +124,6 @@
   return page!;
 }
 
-<<<<<<< HEAD
 declare global {
   interface Window {
     mcpHelper: {
@@ -134,10 +133,7 @@
   }
 }
 
-async function handleToolCall(name: string, args: any): Promise<{ toolResult: CallToolResult }> {
-=======
 async function handleToolCall(name: string, args: any): Promise<CallToolResult> {
->>>>>>> 6b40d33c
   const page = await ensureBrowser();
 
   switch (name) {
@@ -300,25 +296,13 @@
         });
 
         return {
-<<<<<<< HEAD
-          toolResult: {
-            content: [
-              {
-                type: "text",
-                text: `Execution result:\n${JSON.stringify(result, null, 2)}\n\nConsole output:\n${logs.join('\n')}`,
-              },
-            ],
-            isError: false,
-          },
-=======
           content: [
             {
               type: "text",
-              text: `Execution result:\n${JSON.stringify(result.result, null, 2)}\n\nConsole output:\n${result.logs.join('\n')}`,
+              text: `Execution result:\n${JSON.stringify(result, null, 2)}\n\nConsole output:\n${logs.join('\n')}`,
             },
           ],
           isError: false,
->>>>>>> 6b40d33c
         };
       } catch (error) {
         return {
